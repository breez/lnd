--- conflicted
+++ resolved
@@ -163,18 +163,12 @@
 // Main is the true entry point for lnd. This function is required since defers
 // created in the top-level scope of a main method aren't executed if os.Exit()
 // is called.
-<<<<<<< HEAD
 func Main(lisCfg ListenerCfg) error {
 	//Start the signal that is responsible for shutdown
 	if err := signal.Intercept(); err != nil {
 		ltndLog.Errorf("failed to start signal %v", err)
 		return err
 	}
-=======
-func Main(lisCfg ListenerCfg, args []string, deps Dependencies) error {
-	// Hook interceptor for os signals.
-	signal.Intercept()
->>>>>>> c3284205
 
 	var readyChan chan interface{}
 	var chanDB *channeldb.DB
@@ -643,24 +637,15 @@
 	}
 	defer rpcServer.Stop()
 
-<<<<<<< HEAD
+	if readyChan != nil {
+		readyChan <- struct{}{}
+	}
+
 	// If StartBeforeSynced is not set and we're not in regtest or simnet mode,
 	// we'll wait until we're fully synced to continue the start up of the
 	// remainder of the daemon. This ensures that we don't accept any possibly
 	// invalid state transitions, or accept channels with spent funds.
 	if !startBeforeSynced(cfg, registeredChains) {
-=======
-	if readyChan != nil {
-		readyChan <- struct{}{}
-	}
-
-	// If we're not in regtest or simnet mode, We'll wait until we're fully
-	// synced to continue the start up of the remainder of the daemon. This
-	// ensures that we don't accept any possibly invalid state transitions, or
-	// accept channels with spent funds.
-	if !(cfg.Bitcoin.RegTest || cfg.Bitcoin.SimNet ||
-		cfg.Litecoin.RegTest || cfg.Litecoin.SimNet) {
->>>>>>> c3284205
 
 		_, bestHeight, err := activeChainControl.chainIO.GetBestBlock()
 		if err != nil {
