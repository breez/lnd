--- conflicted
+++ resolved
@@ -11,11 +11,8 @@
 	"github.com/lightningnetwork/lnd/htlcswitch"
 	"github.com/lightningnetwork/lnd/invoices"
 	"github.com/lightningnetwork/lnd/lnrpc/autopilotrpc"
-<<<<<<< HEAD
 	"github.com/lightningnetwork/lnd/lnrpc/backuprpc"
-=======
 	"github.com/lightningnetwork/lnd/lnrpc/breezbackuprpc"
->>>>>>> e90edb68
 	"github.com/lightningnetwork/lnd/lnrpc/chainrpc"
 	"github.com/lightningnetwork/lnd/lnrpc/invoicesrpc"
 	"github.com/lightningnetwork/lnd/lnrpc/peerrpc"
@@ -71,16 +68,11 @@
 
 	// WatchtowerRPC is a sub-RPC server that exposes functionality allowing
 	// clients to monitor and control their embedded watchtower.
-<<<<<<< HEAD
 	WatchtowerRPC    *watchtowerrpc.Config    `group:"watchtowerrpc" namespace:"watchtowerrpc"`
 	BackupRPC        *backuprpc.Config        `group:"backuprpc" namespace:"backuprpc"`
 	SubmarineSwapRPC *submarineswaprpc.Config `group:"submarineswaprpc" namespace:"submarineswaprpc"`
 	PeerRPC          *peerrpc.Config          `group:"peerrpc" namespace:"peerrpc"`
-=======
-	WatchtowerRPC *watchtowerrpc.Config `group:"watchtowerrpc" namespace:"watchtowerrpc"`
-
-	BreezBackupRPC *breezbackuprpc.Config `group:"breezbackuprpc" namespace:"breezbackuprpc"`
->>>>>>> e90edb68
+	BreezBackupRPC   *breezbackuprpc.Config   `group:"breezbackuprpc" namespace:"breezbackuprpc"`
 }
 
 // PopulateDependencies attempts to iterate through all the sub-server configs
