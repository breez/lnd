package invoicesrpc

import (
	"bytes"
	"context"
	"crypto/rand"
	"errors"
	"fmt"
	"math"
	"time"

	"github.com/btcsuite/btcd/chaincfg"
<<<<<<< HEAD
	"github.com/btcsuite/btcd/chaincfg/chainhash"
=======
	"github.com/btcsuite/btcd/wire"
>>>>>>> 3ae46d81
	"github.com/btcsuite/btcutil"
	"github.com/davecgh/go-spew/spew"

	"github.com/lightningnetwork/lnd/channeldb"
	"github.com/lightningnetwork/lnd/lntypes"
	"github.com/lightningnetwork/lnd/lnwire"
	"github.com/lightningnetwork/lnd/netann"
	"github.com/lightningnetwork/lnd/routing"
	"github.com/lightningnetwork/lnd/zpay32"
)

// AddInvoiceConfig contains dependencies for invoice creation.
type AddInvoiceConfig struct {
	// AddInvoice is called to add the invoice to the registry.
	AddInvoice func(invoice *channeldb.Invoice, paymentHash lntypes.Hash) (
		uint64, error)

	// IsChannelActive is used to generate valid hop hints.
	IsChannelActive func(chanID lnwire.ChannelID) bool

	// ChainParams are required to properly decode invoice payment requests
	// that are marshalled over rpc.
	ChainParams *chaincfg.Params

	// NodeSigner is an implementation of the MessageSigner implementation
	// that's backed by the identity private key of the running lnd node.
	NodeSigner *netann.NodeSigner

	// DefaultCLTVExpiry is the default invoice expiry if no values is
	// specified.
	DefaultCLTVExpiry uint32

	// ChanDB is a global boltdb instance which is needed to access the
	// channel graph.
	ChanDB *channeldb.DB

	// GenInvoiceFeatures returns a feature containing feature bits that
	// should be advertised on freshly generated invoices.
	GenInvoiceFeatures func() *lnwire.FeatureVector
}

// AddInvoiceData contains the required data to create a new invoice.
type AddInvoiceData struct {
	// An optional memo to attach along with the invoice. Used for record
	// keeping purposes for the invoice's creator, and will also be set in
	// the description field of the encoded payment request if the
	// description_hash field is not being used.
	Memo string

	// The preimage which will allow settling an incoming HTLC payable to
	// this preimage. If Preimage is set, Hash should be nil. If both
	// Preimage and Hash are nil, a random preimage is generated.
	Preimage *lntypes.Preimage

	// The hash of the preimage. If Hash is set, Preimage should be nil.
	// This condition indicates that we have a 'hold invoice' for which the
	// htlc will be accepted and held until the preimage becomes known.
	Hash *lntypes.Hash

	// The value of this invoice in millisatoshis.
	Value lnwire.MilliSatoshi

	// Hash (SHA-256) of a description of the payment. Used if the
	// description of payment (memo) is too long to naturally fit within the
	// description field of an encoded payment request.
	DescriptionHash []byte

	// Payment request expiry time in seconds. Default is 3600 (1 hour).
	Expiry int64

	// Fallback on-chain address.
	FallbackAddr string

	// Delta to use for the time-lock of the CLTV extended to the final hop.
	CltvExpiry uint64

	// Whether this invoice should include routing hints for private
	// channels.
	Private bool

	// HodlInvoice signals that this invoice shouldn't be settled
	// immediately upon receiving the payment.
	HodlInvoice bool

	// Optional route hints that can each be individually used to assist in
	// reaching the invoice's destination.
	RouteHints [][]zpay32.HopHint
}

// AddInvoice attempts to add a new invoice to the invoice database. Any
// duplicated invoices are rejected, therefore all invoices *must* have a
// unique payment preimage.
func AddInvoice(ctx context.Context, cfg *AddInvoiceConfig,
	invoice *AddInvoiceData) (*lntypes.Hash, *channeldb.Invoice, error) {

	var (
		paymentPreimage *lntypes.Preimage
		paymentHash     lntypes.Hash
	)

	switch {

	// Only either preimage or hash can be set.
	case invoice.Preimage != nil && invoice.Hash != nil:
		return nil, nil,
			errors.New("preimage and hash both set")

	// If no hash or preimage is given, generate a random preimage.
	case invoice.Preimage == nil && invoice.Hash == nil:
		paymentPreimage = &lntypes.Preimage{}
		if _, err := rand.Read(paymentPreimage[:]); err != nil {
			return nil, nil, err
		}
		paymentHash = paymentPreimage.Hash()

	// If just a hash is given, we create a hold invoice by setting the
	// preimage to unknown.
	case invoice.Preimage == nil && invoice.Hash != nil:
		paymentHash = *invoice.Hash

	// A specific preimage was supplied. Use that for the invoice.
	case invoice.Preimage != nil && invoice.Hash == nil:
		preimage := *invoice.Preimage
		paymentPreimage = &preimage
		paymentHash = invoice.Preimage.Hash()
	}

	// The size of the memo, receipt and description hash attached must not
	// exceed the maximum values for either of the fields.
	if len(invoice.Memo) > channeldb.MaxMemoSize {
		return nil, nil, fmt.Errorf("memo too large: %v bytes "+
			"(maxsize=%v)", len(invoice.Memo), channeldb.MaxMemoSize)
	}
	if len(invoice.DescriptionHash) > 0 && len(invoice.DescriptionHash) != 32 {
		return nil, nil, fmt.Errorf("description hash is %v bytes, must be 32",
			len(invoice.DescriptionHash))
	}

	// We set the max invoice amount to 100k BTC, which itself is several
	// multiples off the current block reward.
	maxInvoiceAmt := btcutil.Amount(btcutil.SatoshiPerBitcoin * 100000)

	switch {
	// The value of the invoice must not be negative.
	case int64(invoice.Value) < 0:
		return nil, nil, fmt.Errorf("payments of negative value "+
			"are not allowed, value is %v", int64(invoice.Value))

	// Also ensure that the invoice is actually realistic, while preventing
	// any issues due to underflow.
	case invoice.Value.ToSatoshis() > maxInvoiceAmt:
		return nil, nil, fmt.Errorf("invoice amount %v is "+
			"too large, max is %v", invoice.Value.ToSatoshis(),
			maxInvoiceAmt)
	}

	amtMSat := invoice.Value

	// We also create an encoded payment request which allows the
	// caller to compactly send the invoice to the payer. We'll create a
	// list of options to be added to the encoded payment request. For now
	// we only support the required fields description/description_hash,
	// expiry, fallback address, and the amount field.
	var options []func(*zpay32.Invoice)

	// We only include the amount in the invoice if it is greater than 0.
	// By not including the amount, we enable the creation of invoices that
	// allow the payee to specify the amount of satoshis they wish to send.
	if amtMSat > 0 {
		options = append(options, zpay32.Amount(amtMSat))
	}

	// If specified, add a fallback address to the payment request.
	if len(invoice.FallbackAddr) > 0 {
		addr, err := btcutil.DecodeAddress(invoice.FallbackAddr,
			cfg.ChainParams)
		if err != nil {
			return nil, nil, fmt.Errorf("invalid fallback address: %v",
				err)
		}
		options = append(options, zpay32.FallbackAddr(addr))
	}

	// If expiry is set, specify it. If it is not provided, no expiry time
	// will be explicitly added to this payment request, which will imply
	// the default 3600 seconds.
	if invoice.Expiry > 0 {

		// We'll ensure that the specified expiry is restricted to sane
		// number of seconds. As a result, we'll reject an invoice with
		// an expiry greater than 1 year.
		maxExpiry := time.Hour * 24 * 365
		expSeconds := invoice.Expiry

		if float64(expSeconds) > maxExpiry.Seconds() {
			return nil, nil, fmt.Errorf("expiry of %v seconds "+
				"greater than max expiry of %v seconds",
				float64(expSeconds), maxExpiry.Seconds())
		}

		expiry := time.Duration(invoice.Expiry) * time.Second
		options = append(options, zpay32.Expiry(expiry))
	}

	// If the description hash is set, then we add it do the list of options.
	// If not, use the memo field as the payment request description.
	if len(invoice.DescriptionHash) > 0 {
		var descHash [32]byte
		copy(descHash[:], invoice.DescriptionHash[:])
		options = append(options, zpay32.DescriptionHash(descHash))
	} else {
		// Use the memo field as the description. If this is not set
		// this will just be an empty string.
		options = append(options, zpay32.Description(invoice.Memo))
	}

	// We'll use our current default CLTV value unless one was specified as
	// an option on the command line when creating an invoice.
	switch {
	case invoice.CltvExpiry > math.MaxUint16:
		return nil, nil, fmt.Errorf("CLTV delta of %v is too large, max "+
			"accepted is: %v", invoice.CltvExpiry, math.MaxUint16)
	case invoice.CltvExpiry != 0:
		// Disallow user-chosen final CLTV deltas below the required
		// minimum.
		if invoice.CltvExpiry < routing.MinCLTVDelta {
			return nil, nil, fmt.Errorf("CLTV delta of %v must be "+
				"greater than minimum of %v",
				routing.MinCLTVDelta, invoice.CltvExpiry)
		}

		options = append(options,
			zpay32.CLTVExpiry(invoice.CltvExpiry))
	default:
		// TODO(roasbeef): assumes set delta between versions
		defaultDelta := cfg.DefaultCLTVExpiry
		options = append(options, zpay32.CLTVExpiry(uint64(defaultDelta)))
	}

	// We start by populating the requested routing hints marking their
	// channels as used so we won't duplicate them.
	usedChannels := make(map[uint64]struct{})
	for i, h := range invoice.RouteHints {
		if i >= 20 {
			break
		}
		options = append(options, zpay32.RouteHint(h))
		usedChannels[h[0].ChannelID] = struct{}{}
	}

	// If we were requested to include routing hints in the invoice, then
	// we'll fetch all of our available private channels and create routing
	// hints for them.
	if invoice.Private {
		openChannels, err := cfg.ChanDB.FetchAllChannels()
		if err != nil {
			return nil, nil, fmt.Errorf("could not fetch all channels")
		}

<<<<<<< HEAD
		graph := cfg.ChanDB.ChannelGraph()

		for _, channel := range openChannels {
			// We'll restrict the number of individual route hints
			// to 20 to avoid creating overly large invoices.
			if len(usedChannels) >= 20 {
				break
			}

			// If we already used this channel for routing hints.
			if _, ok := usedChannels[channel.ShortChannelID.ToUint64()]; ok {
				continue
			}

			// Since we're only interested in our private channels,
			// we'll skip public ones.
			isPublic := channel.ChannelFlags&lnwire.FFAnnounceChannel != 0
			if isPublic {
				continue
			}

			// Make sure the counterparty has enough balance in the
			// channel for our amount. We do this in order to reduce
			// payment errors when attempting to use this channel
			// as a hint.
			chanPoint := lnwire.NewChanIDFromOutPoint(
				&channel.FundingOutpoint,
			)
			if amtMSat >= channel.LocalCommitment.RemoteBalance {
				log.Debugf("Skipping channel %v due to "+
					"not having enough remote balance",
					chanPoint)
				continue
			}

			// Make sure the channel is active.
			if !cfg.IsChannelActive(chanPoint) {
				log.Debugf("Skipping channel %v due to not "+
					"being eligible to forward payments",
					chanPoint)
				continue
			}

			// To ensure we don't leak unadvertised nodes, we'll
			// make sure our counterparty is publicly advertised
			// within the network. Otherwise, we'll end up leaking
			// information about nodes that intend to stay
			// unadvertised, like in the case of a node only having
			// private channels.
			var remotePub [33]byte
			copy(remotePub[:], channel.IdentityPub.SerializeCompressed())
			isRemoteNodePublic, err := graph.IsPublicNode(remotePub)
			if err != nil {
				log.Errorf("Unable to determine if node %x "+
					"is advertised: %v", remotePub, err)
				continue
			}

			if !isRemoteNodePublic {
				log.Debugf("Skipping channel %v due to "+
					"counterparty %x being unadvertised",
					chanPoint, remotePub)
				continue
			}

			// Fetch the policies for each end of the channel.
			chanID := channel.ShortChanID().ToUint64()
			info, p1, p2, err := graph.FetchChannelEdgesByID(chanID)
			if err != nil {
				log.Errorf("Unable to fetch the routing "+
					"policies for the edges of the channel "+
					"%v: %v", chanPoint, err)
				continue
			}

			// Now, we'll need to determine which is the correct
			// policy for HTLCs being sent from the remote node.
			var remotePolicy *channeldb.ChannelEdgePolicy
			if bytes.Equal(remotePub[:], info.NodeKey1Bytes[:]) {
				remotePolicy = p1
			} else {
				remotePolicy = p2
			}

			// If for some reason we don't yet have the edge for
			// the remote party, then we'll just skip adding this
			// channel as a routing hint.
			if remotePolicy == nil {
				continue
			}

			// Finally, create the routing hint for this channel and
			// add it to our list of route hints.
			hint := zpay32.HopHint{
				NodeID:      channel.IdentityPub,
				ChannelID:   chanID,
				FeeBaseMSat: uint32(remotePolicy.FeeBaseMSat),
				FeeProportionalMillionths: uint32(
					remotePolicy.FeeProportionalMillionths,
				),
				CLTVExpiryDelta: remotePolicy.TimeLockDelta,
			}

			// Include the route hint in our set of options that
			// will be used when creating the invoice.
			routeHint := []zpay32.HopHint{hint}
			options = append(options, zpay32.RouteHint(routeHint))

			usedChannels[chanID] = struct{}{}
		}
=======
		if len(openChannels) > 0 {
			// We'll restrict the number of individual route hints
			// to 20 to avoid creating overly large invoices.
			const numMaxHophints = 20
			hopHints := selectHopHints(
				amtMSat, cfg, openChannels, numMaxHophints,
			)
>>>>>>> 3ae46d81

			options = append(options, hopHints...)
		}
	}

	// Set our desired invoice features and add them to our list of options.
	invoiceFeatures := cfg.GenInvoiceFeatures()
	options = append(options, zpay32.Features(invoiceFeatures))

	// Generate and set a random payment address for this invoice. If the
	// sender understands payment addresses, this can be used to avoid
	// intermediaries probing the receiver.
	var paymentAddr [32]byte
	if _, err := rand.Read(paymentAddr[:]); err != nil {
		return nil, nil, err
	}
	options = append(options, zpay32.PaymentAddr(paymentAddr))

	// Create and encode the payment request as a bech32 (zpay32) string.
	creationDate := time.Now()
	payReq, err := zpay32.NewInvoice(
		cfg.ChainParams, paymentHash, creationDate, options...,
	)
	if err != nil {
		return nil, nil, err
	}

	payReqString, err := payReq.Encode(
		zpay32.MessageSigner{
			SignCompact: func(msg []byte) ([]byte, error) {
				return cfg.NodeSigner.SignDigestCompact(chainhash.HashB(msg))
			},
		},
	)
	if err != nil {
		return nil, nil, err
	}

	newInvoice := &channeldb.Invoice{
		CreationDate:   creationDate,
		Memo:           []byte(invoice.Memo),
		PaymentRequest: []byte(payReqString),
		Terms: channeldb.ContractTerm{
			FinalCltvDelta:  int32(payReq.MinFinalCLTVExpiry()),
			Expiry:          payReq.Expiry(),
			Value:           amtMSat,
			PaymentPreimage: paymentPreimage,
			PaymentAddr:     paymentAddr,
			Features:        invoiceFeatures,
		},
		HodlInvoice: invoice.HodlInvoice,
	}

	log.Tracef("[addinvoice] adding new invoice %v",
		newLogClosure(func() string {
			return spew.Sdump(newInvoice)
		}),
	)

	// With all sanity checks passed, write the invoice to the database.
	_, err = cfg.AddInvoice(newInvoice, paymentHash)
	if err != nil {
		return nil, nil, err
	}

	return &paymentHash, newInvoice, nil
}

// chanCanBeHopHint returns true if the target channel is eligible to be a hop
// hint.
func chanCanBeHopHint(channel *channeldb.OpenChannel,
	graph *channeldb.ChannelGraph,
	cfg *AddInvoiceConfig) (*channeldb.ChannelEdgePolicy, bool) {

	// Since we're only interested in our private channels, we'll skip
	// public ones.
	isPublic := channel.ChannelFlags&lnwire.FFAnnounceChannel != 0
	if isPublic {
		return nil, false
	}

	// Make sure the channel is active.
	chanPoint := lnwire.NewChanIDFromOutPoint(
		&channel.FundingOutpoint,
	)
	if !cfg.IsChannelActive(chanPoint) {
		log.Debugf("Skipping channel %v due to not "+
			"being eligible to forward payments",
			chanPoint)
		return nil, false
	}

	// To ensure we don't leak unadvertised nodes, we'll make sure our
	// counterparty is publicly advertised within the network.  Otherwise,
	// we'll end up leaking information about nodes that intend to stay
	// unadvertised, like in the case of a node only having private
	// channels.
	var remotePub [33]byte
	copy(remotePub[:], channel.IdentityPub.SerializeCompressed())
	isRemoteNodePublic, err := graph.IsPublicNode(remotePub)
	if err != nil {
		log.Errorf("Unable to determine if node %x "+
			"is advertised: %v", remotePub, err)
		return nil, false
	}

	if !isRemoteNodePublic {
		log.Debugf("Skipping channel %v due to "+
			"counterparty %x being unadvertised",
			chanPoint, remotePub)
		return nil, false
	}

	// Fetch the policies for each end of the channel.
	chanID := channel.ShortChanID().ToUint64()
	info, p1, p2, err := graph.FetchChannelEdgesByID(chanID)
	if err != nil {
		log.Errorf("Unable to fetch the routing "+
			"policies for the edges of the channel "+
			"%v: %v", chanPoint, err)
		return nil, false
	}

	// Now, we'll need to determine which is the correct policy for HTLCs
	// being sent from the remote node.
	var remotePolicy *channeldb.ChannelEdgePolicy
	if bytes.Equal(remotePub[:], info.NodeKey1Bytes[:]) {
		remotePolicy = p1
	} else {
		remotePolicy = p2
	}

	return remotePolicy, true
}

// addHopHint creates a hop hint out of the passed channel and channel policy.
// The new hop hint is appended to the passed slice.
func addHopHint(hopHints *[]func(*zpay32.Invoice),
	channel *channeldb.OpenChannel, chanPolicy *channeldb.ChannelEdgePolicy) {

	hopHint := zpay32.HopHint{
		NodeID:      channel.IdentityPub,
		ChannelID:   channel.ShortChanID().ToUint64(),
		FeeBaseMSat: uint32(chanPolicy.FeeBaseMSat),
		FeeProportionalMillionths: uint32(
			chanPolicy.FeeProportionalMillionths,
		),
		CLTVExpiryDelta: chanPolicy.TimeLockDelta,
	}
	*hopHints = append(
		*hopHints, zpay32.RouteHint([]zpay32.HopHint{hopHint}),
	)
}

// selectHopHints will select up to numMaxHophints from the set of passed open
// channels. The set of hop hints will be returned as a slice of functional
// options that'll append the route hint to the set of all route hints.
//
// TODO(roasbeef): do proper sub-set sum max hints usually << numChans
func selectHopHints(amtMSat lnwire.MilliSatoshi, cfg *AddInvoiceConfig,
	openChannels []*channeldb.OpenChannel,
	numMaxHophints int) []func(*zpay32.Invoice) {

	graph := cfg.ChanDB.ChannelGraph()

	// We'll add our hop hints in two passes, first we'll add all channels
	// that are eligible to be hop hints, and also have a local balance
	// above the payment amount.
	var totalHintBandwidth lnwire.MilliSatoshi
	hopHintChans := make(map[wire.OutPoint]struct{})
	hopHints := make([]func(*zpay32.Invoice), 0, numMaxHophints)
	for _, channel := range openChannels {
		// If this channel can't be a hop hint, then skip it.
		edgePolicy, canBeHopHint := chanCanBeHopHint(
			channel, graph, cfg,
		)
		if edgePolicy == nil || !canBeHopHint {
			continue
		}

		// Similarly, in this first pass, we'll ignore all channels in
		// isolation can't satisfy this payment.
		if channel.LocalCommitment.RemoteBalance < amtMSat {
			continue
		}

		// Now that we now this channel use usable, add it as a hop
		// hint and the indexes we'll use later.
		addHopHint(&hopHints, channel, edgePolicy)

		hopHintChans[channel.FundingOutpoint] = struct{}{}
		totalHintBandwidth += channel.LocalCommitment.RemoteBalance
	}

	// If we have enough hop hints at this point, then we'll exit early.
	// Otherwise, we'll continue to add more that may help out mpp users.
	if len(hopHints) >= numMaxHophints {
		return hopHints
	}

	// In this second pass we'll add channels, and we'll either stop when
	// we have 20 hop hints, we've run through all the available channels,
	// or if the sum of available bandwidth in the routing hints exceeds 2x
	// the payment amount. We do 2x here to account for a margin of error
	// if some of the selected channels no longer become operable.
	hopHintFactor := lnwire.MilliSatoshi(2)
	for i := 0; i < len(openChannels); i++ {
		// If we hit either of our early termination conditions, then
		// we'll break the loop here.
		if totalHintBandwidth > amtMSat*hopHintFactor ||
			len(hopHints) >= numMaxHophints {

			break
		}

		channel := openChannels[i]

		// Skip the channel if we already selected it.
		if _, ok := hopHintChans[channel.FundingOutpoint]; ok {
			continue
		}

		// If the channel can't be a hop hint, then we'll skip it.
		// Otherwise, we'll use the policy information to populate the
		// hop hint.
		remotePolicy, canBeHopHint := chanCanBeHopHint(
			channel, graph, cfg,
		)
		if !canBeHopHint || remotePolicy == nil {
			continue
		}

		// Include the route hint in our set of options that will be
		// used when creating the invoice.
		addHopHint(&hopHints, channel, remotePolicy)

		// As we've just added a new hop hint, we'll accumulate it's
		// available balance now to update our tally.
		//
		// TODO(roasbeef): have a cut off based on min bandwidth?
		totalHintBandwidth += channel.LocalCommitment.RemoteBalance
	}

	return hopHints
}<|MERGE_RESOLUTION|>--- conflicted
+++ resolved
@@ -10,11 +10,8 @@
 	"time"
 
 	"github.com/btcsuite/btcd/chaincfg"
-<<<<<<< HEAD
 	"github.com/btcsuite/btcd/chaincfg/chainhash"
-=======
 	"github.com/btcsuite/btcd/wire"
->>>>>>> 3ae46d81
 	"github.com/btcsuite/btcutil"
 	"github.com/davecgh/go-spew/spew"
 
@@ -274,126 +271,13 @@
 			return nil, nil, fmt.Errorf("could not fetch all channels")
 		}
 
-<<<<<<< HEAD
-		graph := cfg.ChanDB.ChannelGraph()
-
-		for _, channel := range openChannels {
-			// We'll restrict the number of individual route hints
-			// to 20 to avoid creating overly large invoices.
-			if len(usedChannels) >= 20 {
-				break
-			}
-
-			// If we already used this channel for routing hints.
-			if _, ok := usedChannels[channel.ShortChannelID.ToUint64()]; ok {
-				continue
-			}
-
-			// Since we're only interested in our private channels,
-			// we'll skip public ones.
-			isPublic := channel.ChannelFlags&lnwire.FFAnnounceChannel != 0
-			if isPublic {
-				continue
-			}
-
-			// Make sure the counterparty has enough balance in the
-			// channel for our amount. We do this in order to reduce
-			// payment errors when attempting to use this channel
-			// as a hint.
-			chanPoint := lnwire.NewChanIDFromOutPoint(
-				&channel.FundingOutpoint,
-			)
-			if amtMSat >= channel.LocalCommitment.RemoteBalance {
-				log.Debugf("Skipping channel %v due to "+
-					"not having enough remote balance",
-					chanPoint)
-				continue
-			}
-
-			// Make sure the channel is active.
-			if !cfg.IsChannelActive(chanPoint) {
-				log.Debugf("Skipping channel %v due to not "+
-					"being eligible to forward payments",
-					chanPoint)
-				continue
-			}
-
-			// To ensure we don't leak unadvertised nodes, we'll
-			// make sure our counterparty is publicly advertised
-			// within the network. Otherwise, we'll end up leaking
-			// information about nodes that intend to stay
-			// unadvertised, like in the case of a node only having
-			// private channels.
-			var remotePub [33]byte
-			copy(remotePub[:], channel.IdentityPub.SerializeCompressed())
-			isRemoteNodePublic, err := graph.IsPublicNode(remotePub)
-			if err != nil {
-				log.Errorf("Unable to determine if node %x "+
-					"is advertised: %v", remotePub, err)
-				continue
-			}
-
-			if !isRemoteNodePublic {
-				log.Debugf("Skipping channel %v due to "+
-					"counterparty %x being unadvertised",
-					chanPoint, remotePub)
-				continue
-			}
-
-			// Fetch the policies for each end of the channel.
-			chanID := channel.ShortChanID().ToUint64()
-			info, p1, p2, err := graph.FetchChannelEdgesByID(chanID)
-			if err != nil {
-				log.Errorf("Unable to fetch the routing "+
-					"policies for the edges of the channel "+
-					"%v: %v", chanPoint, err)
-				continue
-			}
-
-			// Now, we'll need to determine which is the correct
-			// policy for HTLCs being sent from the remote node.
-			var remotePolicy *channeldb.ChannelEdgePolicy
-			if bytes.Equal(remotePub[:], info.NodeKey1Bytes[:]) {
-				remotePolicy = p1
-			} else {
-				remotePolicy = p2
-			}
-
-			// If for some reason we don't yet have the edge for
-			// the remote party, then we'll just skip adding this
-			// channel as a routing hint.
-			if remotePolicy == nil {
-				continue
-			}
-
-			// Finally, create the routing hint for this channel and
-			// add it to our list of route hints.
-			hint := zpay32.HopHint{
-				NodeID:      channel.IdentityPub,
-				ChannelID:   chanID,
-				FeeBaseMSat: uint32(remotePolicy.FeeBaseMSat),
-				FeeProportionalMillionths: uint32(
-					remotePolicy.FeeProportionalMillionths,
-				),
-				CLTVExpiryDelta: remotePolicy.TimeLockDelta,
-			}
-
-			// Include the route hint in our set of options that
-			// will be used when creating the invoice.
-			routeHint := []zpay32.HopHint{hint}
-			options = append(options, zpay32.RouteHint(routeHint))
-
-			usedChannels[chanID] = struct{}{}
-		}
-=======
 		if len(openChannels) > 0 {
 			// We'll restrict the number of individual route hints
 			// to 20 to avoid creating overly large invoices.
-			const numMaxHophints = 20
+			numMaxHophints := 20 - len(usedChannels)
 			hopHints := selectHopHints(
-				amtMSat, cfg, openChannels, numMaxHophints,
+				amtMSat, cfg, openChannels, numMaxHophints, usedChannels,
 			)
->>>>>>> 3ae46d81
 
 			options = append(options, hopHints...)
 		}
@@ -555,7 +439,7 @@
 // TODO(roasbeef): do proper sub-set sum max hints usually << numChans
 func selectHopHints(amtMSat lnwire.MilliSatoshi, cfg *AddInvoiceConfig,
 	openChannels []*channeldb.OpenChannel,
-	numMaxHophints int) []func(*zpay32.Invoice) {
+	numMaxHophints int, usedChannels map[uint64]struct{}) []func(*zpay32.Invoice) {
 
 	graph := cfg.ChanDB.ChannelGraph()
 
@@ -566,6 +450,9 @@
 	hopHintChans := make(map[wire.OutPoint]struct{})
 	hopHints := make([]func(*zpay32.Invoice), 0, numMaxHophints)
 	for _, channel := range openChannels {
+		if _, ok := usedChannels[channel.ShortChanID().ToUint64()]; ok {
+			continue
+		}
 		// If this channel can't be a hop hint, then skip it.
 		edgePolicy, canBeHopHint := chanCanBeHopHint(
 			channel, graph, cfg,
