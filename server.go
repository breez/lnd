--- conflicted
+++ resolved
@@ -1305,15 +1305,14 @@
 			startErr = err
 			return
 		}
-<<<<<<< HEAD
+		cleanup = cleanup.add(s.peerNotifier.Stop)
+
 		if err := s.backupNotifier.Start(); err != nil {
 			startErr = err
 			return
 		}
-=======
-		cleanup = cleanup.add(s.peerNotifier.Stop)
-
->>>>>>> af8ebb5f
+		cleanup = cleanup.add(s.backupNotifier.Stop)
+
 		if err := s.sphinx.Start(); err != nil {
 			startErr = err
 			return
@@ -1326,7 +1325,7 @@
 				return
 			}
 			cleanup = cleanup.add(s.towerClient.Stop)
-		}		
+		}
 
 		if err := s.htlcSwitch.Start(); err != nil {
 			startErr = err
@@ -1392,6 +1391,7 @@
 			startErr = err
 			return
 		}
+		cleanup = cleanup.add(s.chanEventStore.Stop)
 
 		// Before we start the connMgr, we'll check to see if we have
 		// any backups to recover. We do this now as we want to ensure
